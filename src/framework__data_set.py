"""
***********************************************************************************************************************
    imports
***********************************************************************************************************************
"""

import json
import matplotlib.pyplot as plt
import pandas as pd
import random
from datetime import datetime, timedelta
from os import listdir
from os.path import isfile, join
import numpy as np

"""
***********************************************************************************************************************
    TimeSeriesDataSet Class
***********************************************************************************************************************
"""

class TimeSeriesDataSet:
    """
    Class that houses time series data set.
    """

    def __init__(self, list_of_df):
        self.__list_of_df = list_of_df
        self.__is_data_scaled = False
        self.__mean = None
        self.__std = None

    """
    *******************************************************************************************************************
        Helper functions
    *******************************************************************************************************************
    """

    def __get_mean_and_std(self):
        """
        calculates mean and std of all samples
        @return: mean and std of all samples (type np_array)
        """
        np_array_list = []
        for df in self:
            np_array_list += [df["sample"].to_numpy()]
        flat_np_array = np.concatenate(np_array_list)
        return flat_np_array.mean(), flat_np_array.std()

    """
    *******************************************************************************************************************
        API functions
    *******************************************************************************************************************
    """

    def __getitem__(self, key):
        return self.__list_of_df[key]

    def __len__(self):
        return len(self.__list_of_df)

    def sub_sample_data(self, sub_sample_rate):
        """
        creates sub sampling according to the rate (if for example rate = 5, then every 5 samples, the one with the
        maximal value is chosen to be in the data set).
        @param sub_sample_rate:
        """
        new_list_of_df = []

        for df in self:
            sub_sampled_data = df.groupby(df.index // sub_sample_rate).max()
            assert len(sub_sampled_data) == ((len(df) + sub_sample_rate - 1) // sub_sample_rate)
            new_list_of_df.append(sub_sampled_data)

        self.__list_of_df = new_list_of_df

    def filter_data_that_is_too_short(self, data_length_limit):
        """
        filters the data samples. all data samples that have a length that is lower than data_length_limit will be
        removed from the dataset
        @param data_length_limit: minimal length of sample
        """
        new_list_of_df = []

        for df in self:
            if len(df) > data_length_limit:
                new_list_of_df.append(df)

        self.__list_of_df = new_list_of_df

    def plot_dataset(self, number_of_samples):
        """
        randomly selects samples from the data sets and plots . x-axis is time and y-axis is the value
        @param number_of_samples: number of randomly selected samples
        """
        samples = random.sample(self.__list_of_df, k=number_of_samples)
        for df in samples:
            title = df.iloc[0, 2:5].str.cat(sep=', ')
            # plt.close("all")
            ts = df["sample"].copy()
            ts.index = [time for time in df["time"]]
            ts.plot()
            plt.title(title)
            plt.show()

    def scale_data(self):
        """
        rescaling the distribution of values so that the mean of observed values is 0, and the std is 1.
        each sample is standardized (value - mean / std)
        """
        assert not self.__is_data_scaled
        self.__is_data_scaled = True
        self.__mean, self.__std = self.__get_mean_and_std()
        # print(f"self.__mean = {self.__mean}, self.__std = {self.__std}", )
        # print("max_sample = ", max_sample, " min_sample = ", min_sample)
        for df in self:
            standardized_sample_column = (df["sample"] - self.__mean) / self.__std
            # print("sample", df["sample"] , standardized_sample_column)
            df["sample"] = standardized_sample_column

    def split_to_train_and_test(self, length_to_predict):
        """
        according to an input, length to predict, we split the entire data set to train set and test set.
        The test set will be the same as the dataset in self. The train set will have the same amount of samples,
        but they will be shorter samples with their "tips" cut off.
        @param length_to_predict: The length to cut off from the train set.
        @return: train data set and test data set with sizes according to the input percentage.
        """
        assert 0 < length_to_predict < min([len(df) for df in self])
        assert isinstance(length_to_predict, int)
        random.shuffle(self.__list_of_df)
        # copy info to test
        test = TimeSeriesDataSet(list_of_df=self.__list_of_df)
        test.__is_data_scaled = self.__is_data_scaled
        test.__mean = self.__mean
        test.__std = self.__std
        # copy info to train
        train = TimeSeriesDataSet(list_of_df=[df[:-length_to_predict] for df in self.__list_of_df])
        train.__is_data_scaled = self.__is_data_scaled
        train.__mean = self.__mean
        train.__std = self.__std
        assert min(len(df) for df in train) == (min(len(df) for df in test) - length_to_predict)
        assert max(len(df) for df in train) == (max(len(df) for df in test) - length_to_predict)
        return train, test


"""
***********************************************************************************************************************
    get train and test datasets
***********************************************************************************************************************
"""


def __get_names_of_json_files_in_directory(directory_path):
    """
    returns the names of the json files in the directory (specified by the param "directory_path"
    @param directory_path: the name of the directory
    @return: the names of json files in directory
    """
    json_names = [f for f in listdir(directory_path) if (isfile(join(directory_path, f)) and ("json" in f))]
    return json_names


def __get_names_of_relevant_files(metric, path_to_data):
    """
    find the names of files that contain a specified metric in the directory.
    @param metric: specified metric to get : "container_cpu", "container_mem", "node_mem"
    @param path_to_data: the path to the directory
    @return: a list of the files that contain the specified from each json file in the directory specified
    """
    list_of_files = __get_names_of_json_files_in_directory(path_to_data)
    relevant_files = [file for file in list_of_files if (metric in file)]
    relevant_files.sort()
    return relevant_files


def __get_app_name_from_key(key: str):
    """
    @param key: column from the original data indicating name and other properties
    @return: the name of the app
    """
    app_name = key.split(", ")[0]
    namespace = key.split(", ")[1]
    node = key.split(", ")[2]
    pod = key.split(", ")[3]
<<<<<<< HEAD
    return app_name
=======
    return [app_name, namespace, node, pod]
>>>>>>> ad03708d


def __get_data_as_list_of_df_from_file(data_dict, application_name):
    """
    given data dictionary and an application name, appends all of the data that is associated with the application name
    to create a list and returns it
    @param data_dict: dictionary of data
    @param application_name:
    @return: time series of a specified application name from a data dictionary
    """
    result_list = []
    relevant_keys = [k for k in data_dict.keys() if (application_name == __get_app_name_from_key(key=k)[0])]
    # relevant_keys = [k for k in data_dict.keys() if (application_name == __get_app_name_from_key(key=k)[0] and 'collector-krg9f' == __get_app_name_from_key(key=k)[3]) ]
    for k in relevant_keys:
        list_of_ts = data_dict[k]
        for time_series in list_of_ts:
            application_name, namespace, node, pod = __get_app_name_from_key(key=k)
            start_time = datetime.strptime(time_series["start"], "%Y-%m-%d %H:%M:%S")
            stop_time = datetime.strptime(time_series["stop"], "%Y-%m-%d %H:%M:%S")
            date_time_range = [start_time + timedelta(minutes=i) for i in range(len(time_series["data"]))]
            assert date_time_range[-1] == stop_time
            time_series_as_df = pd.DataFrame(
                {
                    "sample": time_series["data"],
                    "time": date_time_range,
                    "application_name": application_name,
                    "node": node,
                    "pod": pod,
                    "namespace": namespace
                },
                # index=date_time_range
            )
            result_list.append(time_series_as_df)
    return result_list


def __get_data_as_list_of_df(metric, application_name, path_to_data):
    """
    @param metric: specified metric to get : "container_cpu", "container_mem", "node_mem"
    @param application_name: application name
    @param path_to_data: directory of json files
    @return: a list of the metric data of a specified app from all the json files in the directory (found by
    path_to_data)
    """
    file_names = __get_names_of_relevant_files(metric=metric, path_to_data=path_to_data)
    result_list = []
    for file_name in file_names:
        with open(f'{path_to_data}{file_name}') as json_file:
            data_dict = json.load(json_file)
            result_list += __get_data_as_list_of_df_from_file(
                data_dict=data_dict,
                application_name=application_name
            )

    return result_list


def get_data_set(metric, application_name, path_to_data):
    """
    @param metric: specified metric to get : "container_cpu", "container_mem", "node_mem"
    @param application_name: application name
    @param path_to_data: directory of json files
    @return: a TimeSeriesDataSet according to an app with a specified metric.
    """
    # constants
    __supported_metrics = ["container_cpu", "container_mem", "node_mem"]

    # checks if metric is one of the supported metrics
    assert metric in __supported_metrics

    list_of_df = __get_data_as_list_of_df(
        metric=metric,
        application_name=application_name,
        path_to_data=path_to_data
    )

    ds = TimeSeriesDataSet(list_of_df=list_of_df)
    return ds


def get_amount_of_data_per_application(metric, path_to_data):
    """
    @param metric: specified metric to get : "container_cpu", "container_mem", "node_mem"
    @param path_to_data: directory of json files
    @return: a sorted list of amount of data per each app that has a specific metric in a specified file
    """
    __supported_metrics = ["container_cpu", "container_mem", "node_mem"]
    assert metric in __supported_metrics
    file_names = __get_names_of_relevant_files(metric=metric, path_to_data=path_to_data)
    application_names_histogram = {}
    for file_name in file_names:
        with open(f'{path_to_data}{file_name}') as json_file:
            data_dict = json.load(json_file)
            for k in data_dict.keys():
                app_name = __get_app_name_from_key(key=k)[0]
                # count number of time series samples
                amount_of_data = 0
                for ts in data_dict[k]:
                    amount_of_data += len(ts["data"])
                # add count to running count
                if app_name in application_names_histogram:
                    application_names_histogram[app_name] += amount_of_data
                else:
                    application_names_histogram[app_name] = amount_of_data
    result = sorted(application_names_histogram.items(), key=lambda item: - item[1])
    return result


"""
***********************************************************************************************************************
    main function
***********************************************************************************************************************
"""


def main():
    print("Start.")
    length_to_predict = 4
    test = 0
    if test == 0:
        print("Getting DataSet.")
        dataset = get_data_set(
            metric="container_mem",
            application_name="bridge-marker",
            path_to_data="../data/"
        )
        print("Plotting.")
        dataset.plot_dataset(number_of_samples=3)
        print("Subsampling.")
        dataset.sub_sample_data(sub_sample_rate=60)
        print("Plotting.")
        dataset.plot_dataset(number_of_samples=3)
        print("Normalizing.")
        dataset.scale_data()
        print("Plotting.")
        dataset.plot_dataset(number_of_samples=3)
        print("Filtering time series that are too short.")
        dataset.filter_data_that_is_too_short(data_length_limit=2 * length_to_predict)
        print("Splitting.")
        train, test = dataset.split_to_train_and_test(length_to_predict=length_to_predict)
        print("Plotting.")
        train.plot_dataset(number_of_samples=10)
        test.plot_dataset(number_of_samples=10)
    else:
        hist = get_amount_of_data_per_application(
            metric="container_mem",
            path_to_data="../data/"
        )
        print(hist)


"""
***********************************************************************************************************************
    run main function
***********************************************************************************************************************
"""

if __name__ == "__main__":
    main()<|MERGE_RESOLUTION|>--- conflicted
+++ resolved
@@ -183,11 +183,7 @@
     namespace = key.split(", ")[1]
     node = key.split(", ")[2]
     pod = key.split(", ")[3]
-<<<<<<< HEAD
-    return app_name
-=======
     return [app_name, namespace, node, pod]
->>>>>>> ad03708d
 
 
 def __get_data_as_list_of_df_from_file(data_dict, application_name):
